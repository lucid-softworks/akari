import { BlueskyActors } from './actors';
import { BlueskyAuth } from './auth';
import { BlueskyApiClient } from './client';
import { BlueskyConversations } from './conversations';
import { BlueskyFeeds } from './feeds';
import { BlueskyGraph } from './graph';
import { BlueskyNotifications } from './notifications';
import { BlueskyRepos } from './repos';
import { BlueskySearch } from './search';
import type {
  BlueskyBookmarksResponse,
  BlueskyConvosResponse,
  BlueskyCreatePostInput,
  BlueskyCreatePostResponse,
  BlueskyFeedGeneratorsResponse,
  BlueskyFeedResponse,
  BlueskyFeedsResponse,
<<<<<<< HEAD
=======
  BlueskyLinkatBoardResponse,
>>>>>>> dc03e8f7
  BlueskyMessagesResponse,
  BlueskyNotificationsResponse,
  BlueskyPostView,
  BlueskyPreferencesResponse,
  BlueskyProfileResponse,
  BlueskyProfileUpdateInput,
<<<<<<< HEAD
  BlueskyRecipeRecordsResponse,
=======
>>>>>>> dc03e8f7
  BlueskySearchActorsResponse,
  BlueskySearchPostsResponse,
  BlueskySendMessageInput,
  BlueskySendMessageResponse,
  BlueskySession,
  BlueskyStarterPacksResponse,
  BlueskyTangledReposResponse,
  BlueskyThreadResponse,
  BlueskyTrendingTopicsResponse,
  BlueskyUnreadNotificationCount,
  BlueskyUploadBlobResponse,
} from './types';

/**
 * Main Bluesky API client that combines all functionality
 */
export class BlueskyApi extends BlueskyApiClient {
  private actors: BlueskyActors;
  private auth: BlueskyAuth;
  private conversations: BlueskyConversations;
  private feeds: BlueskyFeeds;
  private graph: BlueskyGraph;
  private notifications: BlueskyNotifications;
  private search: BlueskySearch;
  private repos: BlueskyRepos;

  /**
   * Creates a convenience wrapper around the various Bluesky domain clients while sharing the base PDS URL.
   * @param pdsUrl - Personal data server URL that hosts the AT Protocol endpoints.
   */
  constructor(pdsUrl: string) {
    super(pdsUrl);
    this.actors = new BlueskyActors(pdsUrl);
    this.auth = new BlueskyAuth(pdsUrl);
    this.conversations = new BlueskyConversations(pdsUrl);
    this.feeds = new BlueskyFeeds(pdsUrl);
    this.graph = new BlueskyGraph(pdsUrl);
    this.notifications = new BlueskyNotifications(pdsUrl);
    this.search = new BlueskySearch(pdsUrl);
    this.repos = new BlueskyRepos(pdsUrl);
  }

  /**
   * Creates an authenticated session for the supplied handle or DID using the user's password.
   * @param identifier - Handle or DID that should be authenticated.
   * @param password - Account password used to obtain the session tokens.
   * @returns Newly created session tokens for the account.
   */
  async createSession(identifier: string, password: string): Promise<BlueskySession> {
    return this.auth.createSession(identifier, password);
  }

  /**
   * Exchanges a refresh token for a new authenticated session.
   * @param refreshJwt - Refresh JWT provided by Bluesky during the original session creation.
   * @returns Fresh access and refresh token pair from the PDS.
   */
  async refreshSession(refreshJwt: string): Promise<BlueskySession> {
    return this.auth.refreshSession(refreshJwt);
  }

  /**
   * Loads profile metadata and viewer state for the requested DID.
   * @param accessJwt - Valid session token used to authorise the profile lookup.
   * @param did - DID of the actor whose profile information should be retrieved.
   * @returns Profile record and viewer relationship metadata.
   */
  async getProfile(accessJwt: string, did: string): Promise<BlueskyProfileResponse> {
    return this.actors.getProfile(accessJwt, did);
  }

  /**
   * Updates profile metadata such as display name, description, avatar or banner in the actor record.
   * @param accessJwt - Valid session token authorised to modify the actor profile.
   * @param profileData - Partial profile fields that should be persisted for the actor.
   * @returns Updated profile record returned by Bluesky after the mutation.
   */
  async updateProfile(accessJwt: string, profileData: BlueskyProfileUpdateInput): Promise<BlueskyProfileResponse> {
    return this.actors.updateProfile(accessJwt, profileData);
  }

  /**
   * Retrieves the authenticated user's current preference records, including saved feeds and content filters.
   * @param accessJwt - Valid session token for the actor whose preferences are requested.
   * @returns Preference collection describing feed pinning and label settings.
   */
  async getPreferences(accessJwt: string): Promise<BlueskyPreferencesResponse> {
    return this.actors.getPreferences(accessJwt);
  }

  /**
   * Lists Tangled repos created by the requested actor.
   * @param accessJwt - Valid session token authorised to query the actor's records.
   * @param actor - DID or handle identifying the actor whose repos should be loaded.
   * @param limit - Maximum number of repos to fetch per page, defaults to 50.
   * @param cursor - Pagination cursor from previous responses, if any.
   * @returns Tangled repo records created by the actor.
   */
  async getActorRepos(
    accessJwt: string,
    actor: string,
    limit: number = 50,
    cursor?: string,
  ): Promise<BlueskyTangledReposResponse> {
    return this.repos.getActorRepos(accessJwt, actor, limit, cursor);
  }

  /**
<<<<<<< HEAD
   * Lists recipe records created by the requested actor.
   * @param accessJwt - Valid session token authorised to query the actor's records.
   * @param actor - DID or handle identifying the actor whose recipes should be loaded.
   * @param limit - Maximum number of recipes to fetch per page, defaults to 50.
   * @param cursor - Pagination cursor from previous responses, if any.
   * @returns Recipe records created by the actor.
   */
  async getActorRecipes(
=======
   * Fetches Blue.linkat.board records for the specified actor.
   * @param accessJwt - Valid session token for the requesting user.
   * @param actor - DID or handle identifying the actor whose link boards should be loaded.
   * @param limit - Number of records to fetch per page, defaults to 50.
   * @param cursor - Optional pagination cursor returned by previous calls.
   * @returns Blue.linkat.board records for the actor.
   */
  async getActorLinkatBoards(
>>>>>>> dc03e8f7
    accessJwt: string,
    actor: string,
    limit: number = 50,
    cursor?: string,
<<<<<<< HEAD
  ): Promise<BlueskyRecipeRecordsResponse> {
    return this.repos.getActorRecipes(accessJwt, actor, limit, cursor);
=======
  ): Promise<BlueskyLinkatBoardResponse> {
    return this.repos.getActorLinkatBoards(accessJwt, actor, limit, cursor);
>>>>>>> dc03e8f7
  }

  /**
   * Fetches the home timeline feed for the authenticated user.
   * @param accessJwt - Valid session token for the requesting user.
   * @param limit - Maximum number of feed items to return, defaults to 20.
   * @returns Feed page that mirrors the app.bsky.feed.getTimeline endpoint.
   */
  async getTimeline(accessJwt: string, limit: number = 20): Promise<BlueskyFeedResponse> {
    return this.feeds.getTimeline(accessJwt, limit);
  }

  /**
   * Retrieves the curated trending topics list exposed by Bluesky.
   * @param limit - Maximum number of topics to fetch, defaults to 10.
   * @returns List of trending topic descriptors sourced from the unspecced API.
   */
  async getTrendingTopics(limit: number = 10): Promise<BlueskyTrendingTopicsResponse> {
    return this.feeds.getTrendingTopics(limit);
  }

  /**
   * Lists feed generators created by a particular actor.
   * @param accessJwt - Valid session token to access the feed generator listing.
   * @param actor - DID or handle identifying the actor whose feeds should be loaded.
   * @param limit - Maximum number of feeds to fetch per page, defaults to 50.
   * @param cursor - Pagination cursor returned from previous requests.
   * @returns Feed generator metadata for the provided actor.
   */
  async getFeeds(accessJwt: string, actor: string, limit: number = 50, cursor?: string): Promise<BlueskyFeedsResponse> {
    return this.feeds.getFeeds(accessJwt, actor, limit, cursor);
  }

  /**
   * Fetches posts produced by a feed generator.
   * @param accessJwt - Valid session token to authorise the feed request.
   * @param feed - AT URI of the feed generator to read.
   * @param limit - Maximum number of posts to request, defaults to 50.
   * @param cursor - Pagination cursor returned by the API, if available.
   * @returns Feed slice containing posts created by the generator.
   */
  async getFeed(accessJwt: string, feed: string, limit: number = 50, cursor?: string): Promise<BlueskyFeedResponse> {
    return this.feeds.getFeed(accessJwt, feed, limit, cursor);
  }

  /**
   * Resolves metadata for an array of feed generator URIs.
   * @param accessJwt - Valid session token to authorise the metadata request.
   * @param feeds - List of feed generator URIs that should be described.
   * @returns Collection of feed generator descriptions keyed by Bluesky.
   */
  async getFeedGenerators(accessJwt: string, feeds: string[]): Promise<BlueskyFeedGeneratorsResponse> {
    return this.feeds.getFeedGenerators(accessJwt, feeds);
  }

  /**
   * Lists the authenticated user's bookmarked posts.
   * @param accessJwt - Valid session token for the requesting user.
   * @param limit - Maximum number of bookmarks to fetch per page, defaults to 50.
   * @param cursor - Pagination cursor from the previous response, if any.
   * @returns Paginated bookmark feed from the app.bsky.bookmark namespace.
   */
  async getBookmarks(accessJwt: string, limit: number = 50, cursor?: string): Promise<BlueskyBookmarksResponse> {
    return this.feeds.getBookmarks(accessJwt, limit, cursor);
  }

  /**
   * Loads a single post view by its AT URI, guaranteeing the post exists before returning it.
   * @param accessJwt - Valid session token used to look up the post.
   * @param uri - AT URI of the post to fetch.
   * @returns Post view containing record data, embeds and viewer state.
   */
  async getPost(accessJwt: string, uri: string): Promise<BlueskyPostView> {
    return this.feeds.getPost(accessJwt, uri);
  }

  /**
   * Fetches a full thread for a given post including replies and parent context.
   * @param accessJwt - Valid session token used to authorise the request.
   * @param uri - AT URI of the root post to expand.
   * @returns Thread response mirroring the feed.getPostThread endpoint.
   */
  async getPostThread(accessJwt: string, uri: string): Promise<BlueskyThreadResponse> {
    return this.feeds.getPostThread(accessJwt, uri);
  }

  /**
   * Retrieves an author's posts with optional filtering for replies, media or thread starters.
   * @param accessJwt - Valid session token to authorise the author feed lookup.
   * @param actor - DID or handle identifying the author.
   * @param limit - Maximum number of posts to fetch per page, defaults to 20.
   * @param cursor - Pagination cursor from the previous author feed response.
   * @param filter - Optional server-side filter for replies, media, or author threads.
   * @returns Paginated feed slice scoped to the author's posts.
   */
  async getAuthorFeed(
    accessJwt: string,
    actor: string,
    limit: number = 20,
    cursor?: string,
    filter?: 'posts_with_replies' | 'posts_no_replies' | 'posts_with_media' | 'posts_and_author_threads',
  ): Promise<BlueskyFeedResponse> {
    return this.feeds.getAuthorFeed(accessJwt, actor, limit, cursor, filter);
  }

  /**
   * Retrieves an author's posts filtered to entries containing uploaded video.
   * @param accessJwt - Valid session token to authorise the request.
   * @param actor - DID or handle representing the author.
   * @param limit - Maximum number of posts to request, defaults to 20.
   * @param cursor - Optional pagination cursor from the API.
   * @returns Feed page containing only posts with video embeds.
   */
  async getAuthorVideos(
    accessJwt: string,
    actor: string,
    limit: number = 20,
    cursor?: string,
  ): Promise<BlueskyFeedResponse> {
    return this.feeds.getAuthorVideos(accessJwt, actor, limit, cursor);
  }

  /**
   * Lists feed generators owned by an actor, mirroring getFeeds but scoped to author-owned resources.
   * @param accessJwt - Valid session token to authorise the listing.
   * @param actor - DID or handle representing the author.
   * @param limit - Maximum number of feed generators per page, defaults to 50.
   * @param cursor - Pagination cursor from the previous response, if present.
   * @returns Feed generator list for the supplied actor.
   */
  async getAuthorFeeds(
    accessJwt: string,
    actor: string,
    limit: number = 50,
    cursor?: string,
  ): Promise<BlueskyFeedsResponse> {
    return this.feeds.getAuthorFeeds(accessJwt, actor, limit, cursor);
  }

  /**
   * Retrieves starter packs curated by an author that bundle suggested follows and feeds.
   * @param accessJwt - Valid session token to authorise the starter pack lookup.
   * @param actor - DID or handle whose starter packs should be returned.
   * @param limit - Maximum number of starter packs per page, defaults to 50.
   * @param cursor - Pagination cursor from previous starter pack responses.
   * @returns Paginated list of starter packs authored by the given actor.
   */
  async getAuthorStarterpacks(
    accessJwt: string,
    actor: string,
    limit: number = 50,
    cursor?: string,
  ): Promise<BlueskyStarterPacksResponse> {
    return this.feeds.getAuthorStarterpacks(accessJwt, actor, limit, cursor);
  }

  /**
   * Creates a new post on behalf of the authenticated user including optional reply context and media embeds.
   * @param accessJwt - Valid session token authorised to create posts for the provided DID.
   * @param userDid - DID of the repository where the post should be recorded.
   * @param post - Text, reply references and media attachments to persist in the record.
   * @returns Metadata for the created record including AT URI and commit details.
   */
  async createPost(accessJwt: string, userDid: string, post: BlueskyCreatePostInput): Promise<BlueskyCreatePostResponse> {
    return this.feeds.createPost(accessJwt, userDid, post);
  }

  /**
   * Uploads a binary blob (image or GIF) to Bluesky and returns the blob reference for embedding.
   * @param accessJwt - Valid session token authorised to upload media.
   * @param imageUri - Local URI that should be fetched and uploaded as a blob.
   * @param mimeType - MIME type associated with the uploaded media.
   * @returns Blob reference structure compatible with Bluesky embed records.
   */
  async uploadImage(accessJwt: string, imageUri: string, mimeType: string): Promise<BlueskyUploadBlobResponse> {
    return this.feeds.uploadImage(accessJwt, imageUri, mimeType);
  }

  /**
   * Creates a like record for the specified post in the authenticated user's repository.
   * @param accessJwt - Valid session token authorised to mutate the repository.
   * @param postUri - AT URI of the post that should be liked.
   * @param postCid - CID of the post being liked, required by the repo mutation.
   * @param userDid - DID of the repository owner creating the like record.
   * @returns Response emitted by the repo.createRecord mutation.
   */
  async likePost(accessJwt: string, postUri: string, postCid: string, userDid: string) {
    return this.feeds.likePost(accessJwt, postUri, postCid, userDid);
  }

  /**
   * Removes an existing like record from the authenticated user's repository.
   * @param accessJwt - Valid session token authorised to mutate the repository.
   * @param likeUri - URI of the like record to delete.
   * @param userDid - DID of the repository owner removing the like record.
   * @returns Response emitted by the repo.deleteRecord mutation.
   */
  async unlikePost(accessJwt: string, likeUri: string, userDid: string) {
    return this.feeds.unlikePost(accessJwt, likeUri, userDid);
  }

  /**
   * Lists the user's conversations including the most recent message and participant metadata.
   * @param accessJwt - Valid session token authorised to read conversation state.
   * @param limit - Maximum number of conversations to fetch, defaults to 50.
   * @param cursor - Pagination cursor returned from a previous list call.
   * @param readState - Optional filter restricting results to unread conversations.
   * @param status - Optional status filter for request vs accepted conversations.
   * @returns Conversation listing including pagination metadata.
   */
  async listConversations(
    accessJwt: string,
    limit: number = 50,
    cursor?: string,
    readState?: 'unread',
    status?: 'request' | 'accepted',
  ): Promise<BlueskyConvosResponse> {
    return this.conversations.listConversations(accessJwt, limit, cursor, readState, status);
  }

  /**
   * Retrieves messages for a specific conversation.
   * @param accessJwt - Valid session token authorised to read the conversation contents.
   * @param convoId - Conversation identifier returned by the conversations list endpoint.
   * @param limit - Maximum number of messages to fetch per page, defaults to 50.
   * @param cursor - Pagination cursor used to continue from a previous response.
   * @returns Conversation messages along with pagination metadata.
   */
  async getMessages(
    accessJwt: string,
    convoId: string,
    limit: number = 50,
    cursor?: string,
  ): Promise<BlueskyMessagesResponse> {
    return this.conversations.getMessages(accessJwt, convoId, limit, cursor);
  }

  /**
   * Sends a direct message in the specified conversation on behalf of the authenticated user.
   * @param accessJwt - Valid session token authorised to post to the conversation.
   * @param convoId - Identifier of the conversation where the message should be delivered.
   * @param message - Message payload containing the textual body.
   * @returns Server response describing the persisted message record.
   */
  async sendMessage(
    accessJwt: string,
    convoId: string,
    message: BlueskySendMessageInput,
  ): Promise<BlueskySendMessageResponse> {
    return this.conversations.sendMessage(accessJwt, convoId, message);
  }

  /**
   * Creates a follow record pointing at the supplied DID.
   * @param accessJwt - Valid session token for the actor initiating the follow.
   * @param did - DID of the actor that should be followed.
   * @returns Response emitted by the repo.createRecord mutation.
   */
  async followUser(accessJwt: string, did: string) {
    return this.graph.followUser(accessJwt, did);
  }

  /**
   * Deletes an existing follow record, effectively unfollowing the target actor.
   * @param accessJwt - Valid session token for the actor removing the follow.
   * @param followUri - URI of the follow record to delete.
   * @returns Response emitted by the repo.deleteRecord mutation.
   */
  async unfollowUser(accessJwt: string, followUri: string) {
    return this.graph.unfollowUser(accessJwt, followUri);
  }

  /**
   * Creates a block record against the supplied DID.
   * @param accessJwt - Valid session token for the actor initiating the block.
   * @param did - DID of the actor that should be blocked.
   * @returns Response emitted by the repo.createRecord mutation.
   */
  async blockUser(accessJwt: string, did: string) {
    return this.graph.blockUser(accessJwt, did);
  }

  /**
   * Removes an existing block record, unblocking the target actor.
   * @param accessJwt - Valid session token for the actor clearing the block.
   * @param blockUri - URI of the block record to delete.
   * @returns Response emitted by the repo.deleteRecord mutation.
   */
  async unblockUser(accessJwt: string, blockUri: string) {
    return this.graph.unblockUser(accessJwt, blockUri);
  }

  /**
   * Mutes the supplied actor so their posts and notifications are hidden locally.
   * @param accessJwt - Valid session token for the actor applying the mute.
   * @param actor - DID or handle of the actor that should be muted.
   * @returns Response payload from the graph.muteActor endpoint.
   */
  async muteUser(accessJwt: string, actor: string) {
    return this.graph.muteUser(accessJwt, actor);
  }

  /**
   * Clears an existing mute on the supplied actor.
   * @param accessJwt - Valid session token for the actor removing the mute.
   * @param actor - DID or handle of the actor that should be unmuted.
   * @returns Response payload from the graph.unmuteActor endpoint.
   */
  async unmuteUser(accessJwt: string, actor: string) {
    return this.graph.unmuteUser(accessJwt, actor);
  }

  /**
   * Mutes all members of a Bluesky list for the authenticated user.
   * @param accessJwt - Valid session token for the actor applying the mute list.
   * @param list - AT URI of the list to mute.
   * @returns Response payload from the graph.muteActorList endpoint.
   */
  async muteActorList(accessJwt: string, list: string) {
    return this.graph.muteActorList(accessJwt, list);
  }

  /**
   * Mutes a thread so future replies no longer surface in the user's notifications.
   * @param accessJwt - Valid session token for the actor muting the thread.
   * @param root - AT URI of the thread root that should be muted.
   * @returns Response payload from the graph.muteThread endpoint.
   */
  async muteThread(accessJwt: string, root: string) {
    return this.graph.muteThread(accessJwt, root);
  }

  /**
   * Searches for actors matching the provided query string.
   * @param accessJwt - Valid session token used to authorise the search request.
   * @param query - Text query to match against actor handles and display names.
   * @param limit - Maximum number of results to return per page, defaults to 20.
   * @param cursor - Pagination cursor returned by previous search requests.
   * @returns Actor search results with pagination metadata.
   */
  async searchProfiles(
    accessJwt: string,
    query: string,
    limit: number = 20,
    cursor?: string,
  ): Promise<BlueskySearchActorsResponse> {
    return this.search.searchProfiles(accessJwt, query, limit, cursor);
  }

  /**
   * Searches public posts that match the provided query string.
   * @param accessJwt - Valid session token used to authorise the search request.
   * @param query - Text query applied to posts.
   * @param limit - Maximum number of results to return per page, defaults to 20.
   * @param cursor - Pagination cursor returned by previous search requests.
   * @returns Post search results with pagination metadata.
   */
  async searchPosts(
    accessJwt: string,
    query: string,
    limit: number = 20,
    cursor?: string,
  ): Promise<BlueskySearchPostsResponse> {
    return this.search.searchPosts(accessJwt, query, limit, cursor);
  }

  /**
   * Lists notifications for the authenticated user with optional filtering.
   * @param accessJwt - Valid session token authorised to read notifications.
   * @param limit - Maximum number of notifications to fetch per page, defaults to 50.
   * @param cursor - Pagination cursor returned from previous notification requests.
   * @param reasons - Optional filter restricting notifications to specific reasons.
   * @param priority - Optional filter to only return priority notifications.
   * @param seenAt - Optional timestamp used to fetch notifications since a specific moment.
   * @returns Notification listing including pagination metadata.
   */
  async listNotifications(
    accessJwt: string,
    limit: number = 50,
    cursor?: string,
    reasons?: string[],
    priority?: boolean,
    seenAt?: string,
  ): Promise<BlueskyNotificationsResponse> {
    return this.notifications.listNotifications(accessJwt, limit, cursor, reasons, priority, seenAt);
  }

  /**
   * Retrieves the total number of unread notifications for the authenticated user.
   * @param accessJwt - Valid session token authorised to read the notification counts.
   * @returns Unread notification counter sourced from the Bluesky API.
   */
  async getUnreadNotificationsCount(accessJwt: string): Promise<BlueskyUnreadNotificationCount> {
    return this.notifications.getUnreadCount(accessJwt);
  }

  /**
   * Convenience constructor that mirrors the standard constructor for parity with previous usage.
   * @param pdsUrl - Personal data server URL that hosts the AT Protocol endpoints.
   * @returns Instantiated {@link BlueskyApi} for the supplied PDS.
   */
  static createWithPDS(pdsUrl: string): BlueskyApi {
    return new BlueskyApi(pdsUrl);
  }
}<|MERGE_RESOLUTION|>--- conflicted
+++ resolved
@@ -15,20 +15,14 @@
   BlueskyFeedGeneratorsResponse,
   BlueskyFeedResponse,
   BlueskyFeedsResponse,
-<<<<<<< HEAD
-=======
   BlueskyLinkatBoardResponse,
->>>>>>> dc03e8f7
   BlueskyMessagesResponse,
   BlueskyNotificationsResponse,
   BlueskyPostView,
   BlueskyPreferencesResponse,
   BlueskyProfileResponse,
   BlueskyProfileUpdateInput,
-<<<<<<< HEAD
   BlueskyRecipeRecordsResponse,
-=======
->>>>>>> dc03e8f7
   BlueskySearchActorsResponse,
   BlueskySearchPostsResponse,
   BlueskySendMessageInput,
@@ -137,7 +131,6 @@
   }
 
   /**
-<<<<<<< HEAD
    * Lists recipe records created by the requested actor.
    * @param accessJwt - Valid session token authorised to query the actor's records.
    * @param actor - DID or handle identifying the actor whose recipes should be loaded.
@@ -146,7 +139,15 @@
    * @returns Recipe records created by the actor.
    */
   async getActorRecipes(
-=======
+    accessJwt: string,
+    actor: string,
+    limit: number = 50,
+    cursor?: string,
+  ): Promise<BlueskyRecipeRecordsResponse> {
+    return this.repos.getActorRecipes(accessJwt, actor, limit, cursor);
+  }
+
+  /**
    * Fetches Blue.linkat.board records for the specified actor.
    * @param accessJwt - Valid session token for the requesting user.
    * @param actor - DID or handle identifying the actor whose link boards should be loaded.
@@ -155,18 +156,12 @@
    * @returns Blue.linkat.board records for the actor.
    */
   async getActorLinkatBoards(
->>>>>>> dc03e8f7
-    accessJwt: string,
-    actor: string,
-    limit: number = 50,
-    cursor?: string,
-<<<<<<< HEAD
-  ): Promise<BlueskyRecipeRecordsResponse> {
-    return this.repos.getActorRecipes(accessJwt, actor, limit, cursor);
-=======
+    accessJwt: string,
+    actor: string,
+    limit: number = 50,
+    cursor?: string,
   ): Promise<BlueskyLinkatBoardResponse> {
     return this.repos.getActorLinkatBoards(accessJwt, actor, limit, cursor);
->>>>>>> dc03e8f7
   }
 
   /**
