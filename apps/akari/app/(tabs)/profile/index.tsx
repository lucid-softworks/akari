--- conflicted
+++ resolved
@@ -145,13 +145,10 @@
         return <ReposTab handle={currentAccount.handle} />;
       case 'starterpacks':
         return <StarterpacksTab handle={currentAccount.handle} />;
-<<<<<<< HEAD
       case 'recipes':
         return <RecipesTab handle={currentAccount.handle} />;
-=======
       case 'links':
         return <LinksTab handle={currentAccount.handle} />;
->>>>>>> dc03e8f7
       default:
         return (
           <ThemedView style={styles.emptyState}>
