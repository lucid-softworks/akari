{
  "language": "English",
  "nativeName": "English",
  "flag": "🇬🇧",
  "translations": {
    "common": {
      "loading": "Loading...",
      "error": "Error",
      "search": "Search",
      "messages": "Messages",
      "conversations": "Conversations",
      "signIn": "Sign In",
      "handle": "Handle",
      "posts": "Posts",
      "likes": "Likes",
      "replies": "Replies",
      "accounts": "Accounts",
      "current": "Current",
      "switch": "Switch",
      "remove": "Remove",
      "addAccount": "Add Account",
      "connectAnotherAccount": "Connect another Bluesky account",
      "currentAccount": "Current Account",
      "actions": "Actions",
      "disconnectAllAccounts": "Disconnect All Accounts",
      "removeAllConnections": "Remove all Bluesky connections",
      "noAccounts": "No accounts found",
      "noConversations": "No conversations",
      "noProfile": "Profile not found",
      "errorLoadingMessages": "Error loading messages",
      "errorLoadingConversations": "Error loading conversations",
      "success": "Success",
      "ok": "OK",
      "hide": "Hide",
      "show": "Show",
      "pending": "Pending",
      "video": "Video",
      "unknown": "Unknown",
      "cancel": "Cancel",
      "save": "Save",
      "saving": "Saving...",
      "follow": "Follow",
      "unfollow": "Unfollow",
      "block": "Block",
      "unblock": "Unblock",
      "mute": "Mute",
      "unmute": "Unmute",
      "externalLink": "External Link",
      "failedToDownloadImage": "Failed to download image",
      "failedToLoadImage": "Failed to load image",
      "failedToOpenLink": "Failed to open link",
      "failedToLogout": "Failed to logout",
      "switchAccount": "Switch Account",
      "cannotRemoveAccount": "Cannot Remove Account",
      "mustHaveOneAccount": "You must have at least one account. Please add another account first.",
      "removeAccount": "Remove Account",
      "translationReport": "Translation Report",
      "checkConsoleForReport": "Check the console for missing translations report",
      "checkOutImage": "Check out this image!",
      "pendingChats": "Pending chats",
      "viewPendingChats": "View pending chats",
      "bookmarks": "Bookmarks",
      "live": "LIVE",
      "watchNow": "Watch now",
      "openProfile": "Open profile"
    },
    "auth": {
      "fillAllFields": "Please fill in all fields",
      "invalidBlueskyHandle": "Please enter a valid Bluesky handle",
      "accountAddedSuccessfully": "Account added successfully!",
      "signedInSuccessfully": "Signed in to Bluesky successfully!",
      "signInFailed": "Sign in failed. Please check your handle and app password.",
      "connectedSuccessfully": "Bluesky account connected successfully!",
      "connectionFailed": "Connection failed. Please check your handle and app password.",
      "connectBluesky": "Connect Bluesky",
      "signInToBluesky": "Sign in to Bluesky",
      "addAnotherAccount": "Add another Bluesky account to your app",
      "connectAccountToGetStarted": "Connect your Bluesky account to get started",
      "signInWithHandleAndPassword": "Sign in with your Bluesky handle and app password",
      "blueskyHandle": "Bluesky Handle",
      "blueskyHandlePlaceholder": "username.bsky.social or @username",
      "handleHelperText": "Enter your Bluesky handle (e.g., username.bsky.social)",
      "appPassword": "App Password",
      "appPasswordPlaceholder": "Enter your app password",
      "appPasswordHelperText": "Use an app password from your Bluesky account settings",
      "advancedOptions": "Advanced Options",
      "customPdsServer": "Custom PDS Server (Optional)",
      "pdsUrlPlaceholder": "https://your-pds.com (leave empty for default)",
      "pdsUrlHelperText": "Use a custom Personal Data Server (default: bsky.social)",
      "addingAccount": "Adding Account...",
      "connecting": "Connecting...",
      "signingIn": "Signing In...",
      "connectAccount": "Connect Account",
      "alreadyConnected": "Already connected? ",
      "needDifferentAccount": "Need to connect a different account? ",
      "connectNew": "Connect New",
      "howToGetAppPassword": "How to get your app password",
      "appPasswordInstructions": "1. Go to Bluesky web app\n2. Navigate to Settings → App Passwords\n3. Create a new app password\n4. Use that password here"
    },
    "navigation": {
      "search": "Search",
      "notifications": "Notifications",
      "post": "Post",
      "settings": "Settings"
    },
    "search": {
      "searchPlaceholder": "Search for profiles and posts on Bluesky",
      "searching": "Searching...",
      "searchFailed": "Search failed",
      "noUsersFound": "No users found",
      "noPostsFound": "No posts found",
      "noResultsFound": "No results found",
      "searchInputPlaceholder": "Search profiles and posts...",
      "all": "All",
      "users": "Users",
      "posts": "Posts",
      "loadingMoreResults": "Loading more results..."
    },
    "notifications": {
      "likedYourPost": "liked your post",
      "repostedYourPost": "reposted your post",
      "startedFollowingYou": "started following you",
      "repliedToYourPost": "replied to your post",
      "mentionedYou": "mentioned you",
      "quotedYourPost": "quoted your post",
      "andOneOther": "and 1 other {{action}}",
      "andOthers": "and {{count}} others {{action}}",
      "noNotificationsYet": "No notifications yet",
      "notificationsWillAppearHere": "When you get notifications, they'll appear here",
      "errorLoadingNotifications": "Error loading notifications",
      "somethingWentWrong": "Something went wrong",
      "loadingMoreNotifications": "Loading more notifications...",
      "loadingNotifications": "Loading notifications...",
      "pushNotifications": "Push Notifications",
      "permissionStatus": "Permission Status",
      "permissionGranted": "Granted",
      "permissionDenied": "Denied",
      "permissionUndetermined": "Not Determined",
      "permissionUnknown": "Unknown",
      "enablePushNotifications": "Enable Push Notifications",
      "pushNotificationsEnabled": "You will receive push notifications",
      "pushNotificationsDisabled": "You won't receive push notifications",
      "sound": "Sound",
      "playSoundForNotifications": "Play sound for notifications",
      "vibration": "Vibration",
      "vibrateForNotifications": "Vibrate for notifications",
      "badge": "Badge",
      "showBadgeOnAppIcon": "Show badge count on app icon",
      "permissionsGranted": "Permissions Granted",
      "youWillReceiveNotifications": "You will now receive push notifications for new activity.",
      "permissionsDenied": "Permissions Denied",
      "pleaseEnableInSettings": "Please enable notifications in your device settings to receive push notifications.",
      "error": "Error",
      "failedToEnable": "Failed to enable push notifications. Please try again.",
      "openSettings": "Open Settings",
      "iosSettingsInstructions": "Go to Settings > Notifications > Akari v2 and enable notifications.",
      "androidSettingsInstructions": "Go to Settings > Apps > Akari v2 > Notifications and enable notifications.",
      "badgeCleared": "Badge Cleared",
      "badgeClearedMessage": "The notification badge has been cleared.",
      "clearBadge": "Clear Badge",
      "testNotifications": "Test Notifications",
      "testNotificationsDescription": "Test your notification setup by sending a test notification.",
      "sendTest": "Send Test",
      "scheduleTest": "Schedule Test (5s)",
      "sending": "Sending...",
      "scheduling": "Scheduling...",
      "all": "All",
      "mentions": "Mentions"
    },
    "profile": {
      "media": "Media",
      "videos": "Videos",
      "feeds": "Feeds",
      "repos": "Repos",
      "starterpacks": "Starterpacks",
<<<<<<< HEAD
      "recipes": "Recipes",
=======
      "links": "Links",
>>>>>>> dc03e8f7
      "posts": "Posts {{count}}",
      "followers": "Followers {{count}}",
      "following": "Following {{count}}",
      "noPosts": "No posts yet",
      "noLikes": "No likes yet",
      "noMedia": "No media yet",
      "noVideos": "No videos yet",
      "noFeeds": "No feeds yet",
      "noRepos": "No repos yet",
      "noStarterpacks": "No starterpacks yet",
<<<<<<< HEAD
      "noRecipes": "No recipes yet",
=======
      "noLinks": "No links yet",
>>>>>>> dc03e8f7
      "noReplies": "No replies yet",
      "noContent": "No content yet",
      "youAreBlockedByUser": "You are blocked by this user",
      "youHaveBlockedUser": "You have blocked this user",
      "mutualBlock": "You have blocked each other",
      "unfollowConfirmation": "Are you sure you want to unfollow @{{handle}}?",
      "unblockConfirmation": "Are you sure you want to unblock @{{handle}}?",
      "blockConfirmation": "Are you sure you want to block @{{handle}}?",
      "switchToAccount": "Switch to @{{handle}}?",
      "removeAccountConfirmation": "Are you sure you want to remove @{{handle}}?",
      "copyLink": "Copy link to profile",
      "addToLists": "Add to lists",
      "muteAccount": "Mute account",
      "reportAccount": "Report account",
      "linkCopied": "Profile link copied to clipboard",
      "linkCopyError": "Failed to copy link to clipboard",
      "muteConfirmation": "Are you sure you want to mute @{{handle}}?",
      "unmuteConfirmation": "Are you sure you want to unmute @{{handle}}?",
      "reportConfirmation": "Are you sure you want to report @{{handle}}?",
      "editProfile": "Edit profile",
      "displayName": "Display name",
      "description": "Description",
      "displayNamePlaceholder": "Enter your display name",
      "descriptionPlaceholder": "Tell us about yourself",
      "noBanner": "No banner",
      "profileUpdated": "Profile updated successfully",
      "profileUpdateError": "Failed to update profile. Please try again.",
      "handleHistory": "Handle History",
      "noHandleHistory": "No handle history",
      "noHandleHistoryDescription": "This user hasn't changed their handle yet."
    },
    "feed": {
      "loadingMorePosts": "Loading more posts...",
      "loadingPosts": "Loading posts...",
      "noPostsInFeed": "No posts in this feed yet.",
      "selectFeedToView": "Select a feed to view posts",
      "loadingFeeds": "Loading your feeds...",
      "noCustomFeedsFound": "No custom feeds found",
      "noCustomFeedsCreated": "You haven't created any custom feeds yet.",
      "canBrowseDefaultFeed": "You can still browse the default Discover feed."
    },
    "post": {
      "loadingPost": "Loading post...",
      "postNotFound": "Post not found",
      "comments": "Comments ({{count}})",
      "noCommentsYet": "No comments yet",
      "newPost": "New Post",
      "reply": "Reply",
      "post": "Post",
      "posting": "Posting...",
      "replyingTo": "Replying to",
      "replyPlaceholder": "Write your reply...",
      "postPlaceholder": "What's happening?",
      "imageAltTextPlaceholder": "Describe this image for accessibility...",
      "addPhoto": "Add photo",
      "selectPhoto": "Select photo from gallery",
      "actions": {
        "translate": "Translate",
        "copyText": "Copy post text",
        "showMoreLikeThis": "Show more like this",
        "showLessLikeThis": "Show less like this",
        "assignToLists": "Assign posts to lists",
        "muteThread": "Mute thread",
        "muteWordsAndTags": "Mute words & tags",
        "hidePost": "Hide post from me",
        "hideAccount": "Hide account"
      },
      "translation": {
        "title": "Translation",
        "hide": "Hide translation",
        "to": "Translate to",
        "selectLanguage": "Select language",
        "noText": "This post has no text to translate.",
        "error": "We couldn't translate this post. Please try again."
      }
    },
    "gif": {
      "selectGif": "Select GIF",
      "searchPlaceholder": "Search GIFs...",
      "loadingMore": "Loading more...",
      "noResults": "No GIFs found",
      "noTrending": "No trending GIFs available",
      "addGif": "Add GIF",
      "gifAltTextPlaceholder": "Describe this GIF for accessibility...",
      "apiError": "Unable to load GIFs. Please check your internet connection."
    },
    "messages": {
      "typeMessage": "Type a message...",
      "errorSendingMessage": "Failed to send message. Please try again."
    },
    "settings": {
      "account": "Account",
      "accountDetails": "Account details",
      "accountSecurity": "Account security",
      "preferences": "Preferences",
      "language": "Language",
      "notifications": "Notifications",
      "support": "Support",
      "help": "Help",
      "helpCenter": "Help Center",
      "about": "About",
      "legal": "Legal",
      "status": "Status",
      "changeLog": "Change log",
      "feedback": "Feedback",
      "privacy": "Privacy",
      "terms": "Terms",
      "version": "Version",
      "buildNumber": "Build number",
      "signOut": "Sign out",
      "development": "Development",
      "appVariant": "App variant",
      "checkMissingTranslations": "🔍 Check Missing Translations",
      "developmentTool": "Development tool",
      "privacyAndSecurity": "Privacy and Security",
      "moderation": "Moderation",
      "contentAndMedia": "Content & Media",
      "appearance": "Appearance",
      "accessibility": "Accessibility",
      "notImplemented": "This setting is not available yet.",
      "email": "Email",
      "updateEmail": "Update email",
      "password": "Password",
      "birthday": "Birthday",
      "exportData": "Export my data",
      "deactivateAccount": "Deactivate account",
      "deleteAccount": "Delete account",
      "twoFactor": "Two-factor authentication (2FA)",
      "appPasswords": "App passwords",
      "notifyOthers": "Allow others to be notified of your posts",
      "loggedOutVisibility": "Logged-out visibility",
      "loggedOutVisibilityDescription": "Discourage signed-out users from seeing your account.",
      "interactionSettings": "Interaction settings",
      "mutedWordsTags": "Muted words & tags",
      "mutedAccounts": "Muted accounts",
      "blockedAccounts": "Blocked accounts",
      "verificationSettings": "Verification settings",
      "enableAdultContent": "Enable adult content",
      "moderationServices": "Moderation services",
      "manageSavedFeeds": "Manage saved feeds",
      "threadPreferences": "Thread preferences",
      "externalMedia": "External media",
      "autoplayVideos": "Autoplay videos and GIFs",
      "colorMode": "Color mode",
      "theme": "Theme",
      "fontSize": "Font size",
      "requireAltText": "Require alt text before posting",
      "displayLargerTextBadges": "Display larger text badges",
      "notificationCategories": "Notification categories",
      "contentLanguages": "Content languages",
      "systemLog": "System log"
    },
    "bookmarks": {
      "subtitle": "Saved posts and threads will appear here.",
      "emptyState": "You haven't saved any posts yet.",
      "error": "We couldn't load your saved posts."
    }
  }
}<|MERGE_RESOLUTION|>--- conflicted
+++ resolved
@@ -173,11 +173,8 @@
       "feeds": "Feeds",
       "repos": "Repos",
       "starterpacks": "Starterpacks",
-<<<<<<< HEAD
       "recipes": "Recipes",
-=======
       "links": "Links",
->>>>>>> dc03e8f7
       "posts": "Posts {{count}}",
       "followers": "Followers {{count}}",
       "following": "Following {{count}}",
@@ -188,11 +185,8 @@
       "noFeeds": "No feeds yet",
       "noRepos": "No repos yet",
       "noStarterpacks": "No starterpacks yet",
-<<<<<<< HEAD
       "noRecipes": "No recipes yet",
-=======
       "noLinks": "No links yet",
->>>>>>> dc03e8f7
       "noReplies": "No replies yet",
       "noContent": "No content yet",
       "youAreBlockedByUser": "You are blocked by this user",
