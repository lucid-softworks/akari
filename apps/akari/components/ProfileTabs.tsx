import { TabBar } from '@/components/TabBar';
import { useCurrentAccount } from '@/hooks/queries/useCurrentAccount';
import { useTranslation } from '@/hooks/useTranslation';
import type { ProfileTabType } from '@/types/profile';

type ProfileTabsProps = {
  activeTab: ProfileTabType;
  onTabChange: (tab: ProfileTabType) => void;
  profileHandle: string;
};

export function ProfileTabs({ activeTab, onTabChange, profileHandle }: ProfileTabsProps) {
  const { t } = useTranslation();
  const { data: currentUser } = useCurrentAccount();

  const isOwnProfile = currentUser?.handle === profileHandle;

  const tabs = [
    { key: 'posts' as const, label: t('common.posts') },
    { key: 'replies' as const, label: t('common.replies') },
    { key: 'media' as const, label: t('profile.media') },
    ...(isOwnProfile ? [{ key: 'likes' as const, label: t('common.likes') }] : []),
    { key: 'videos' as const, label: t('profile.videos') },
    { key: 'feeds' as const, label: t('profile.feeds') },
    { key: 'repos' as const, label: t('profile.repos') },
    { key: 'starterpacks' as const, label: t('profile.starterpacks') },
<<<<<<< HEAD
    { key: 'recipes' as const, label: t('profile.recipes') },
=======
    { key: 'links' as const, label: t('profile.links') },
>>>>>>> dc03e8f7
  ];

  return <TabBar tabs={tabs} activeTab={activeTab} onTabChange={onTabChange} />;
}<|MERGE_RESOLUTION|>--- conflicted
+++ resolved
@@ -24,11 +24,8 @@
     { key: 'feeds' as const, label: t('profile.feeds') },
     { key: 'repos' as const, label: t('profile.repos') },
     { key: 'starterpacks' as const, label: t('profile.starterpacks') },
-<<<<<<< HEAD
     { key: 'recipes' as const, label: t('profile.recipes') },
-=======
     { key: 'links' as const, label: t('profile.links') },
->>>>>>> dc03e8f7
   ];
 
   return <TabBar tabs={tabs} activeTab={activeTab} onTabChange={onTabChange} />;
