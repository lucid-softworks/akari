--- conflicted
+++ resolved
@@ -1,11 +1,7 @@
 import React from 'react';
 import { act, fireEvent, render } from '@testing-library/react-native';
-<<<<<<< HEAD
 import { VirtualizedList } from '@/components/ui/VirtualizedList';
 import { Keyboard, KeyboardAvoidingView, Platform, TouchableOpacity } from 'react-native';
-=======
-import { FlatList, Keyboard, KeyboardAvoidingView, Platform, StyleSheet, TouchableOpacity } from 'react-native';
->>>>>>> 710be9af
 
 import ConversationScreen from '@/app/(tabs)/messages/[handle]';
 import { router, useLocalSearchParams } from 'expo-router';
