--- conflicted
+++ resolved
@@ -1,4 +1,3 @@
-<<<<<<< HEAD
 export type ProfileTabType =
   | 'posts'
   | 'replies'
@@ -8,7 +7,5 @@
   | 'feeds'
   | 'repos'
   | 'starterpacks'
-  | 'recipes';
-=======
-export type ProfileTabType = 'posts' | 'replies' | 'likes' | 'media' | 'videos' | 'feeds' | 'repos' | 'starterpacks' | 'links';
->>>>>>> dc03e8f7
+  | 'links'
+  | 'recipes';